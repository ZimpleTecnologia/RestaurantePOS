--- conflicted
+++ resolved
@@ -42,18 +42,18 @@
 COPY static/ ./static/
 COPY templates/ ./templates/
 
-<<<<<<< HEAD
+
 # Copiar scripts de utilidad
 COPY create_admin.py ./
 COPY create_test_data.py ./
 COPY init_db.py ./
-=======
+
 # Cambiar propietario de todos los archivos
 RUN chown -R appuser:appuser /app
 
 # Cambiar al usuario no-root
 USER appuser
->>>>>>> ab51fb5e
+
 
 # Exponer puerto
 EXPOSE 8000
@@ -72,8 +72,5 @@
 RUN chmod +x /app/start.sh
 
 # Comando para ejecutar la aplicación
-<<<<<<< HEAD
-CMD ["uvicorn", "app.main:app", "--host", "0.0.0.0", "--port", "8000", "--reload"] 
-=======
+
 CMD ["/app/start.sh"] 
->>>>>>> ab51fb5e
