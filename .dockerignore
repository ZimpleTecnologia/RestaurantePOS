# Archivos de desarrollo
__pycache__/
*.pyc
*.pyo
*.pyd
.Python
env/
venv/
<<<<<<< HEAD
.venv/
pip-log.txt
pip-delete-this-directory.txt
=======
ENV/
env.bak/
venv.bak/
>>>>>>> ab51fb5e

# Archivos de IDE
.vscode/
.idea/
*.swp
*.swo
*~

# Archivos de sistema
.DS_Store
Thumbs.db

<<<<<<< HEAD
# Archivos de Git
.git/
.gitignore
=======
# Logs
*.log
logs/

# Archivos temporales
*.tmp
*.temp

# Archivos de configuración local
.env
.env.local
.env.production

# Archivos de base de datos
*.db
*.sqlite3
>>>>>>> ab51fb5e

# Archivos de Git
.git/
.gitignore

# Archivos de Docker
Dockerfile*
docker-compose*
.dockerignore

# Archivos de documentación
README.md
*.md

<<<<<<< HEAD
# Archivos de logs
*.log

# Archivos temporales
*.tmp
*.temp

# Archivos de base de datos
*.db
*.sqlite

# Archivos de configuración local
.env
.env.local 
=======
# Archivos de pruebas
tests/
test_*
*_test.py

# Archivos de backup
*.bak
*.backup

# Archivos de uploads (se crearán en runtime)
uploads/*
!uploads/.gitkeep 
>>>>>>> ab51fb5e
<|MERGE_RESOLUTION|>--- conflicted
+++ resolved
@@ -6,15 +6,9 @@
 .Python
 env/
 venv/
-<<<<<<< HEAD
-.venv/
-pip-log.txt
-pip-delete-this-directory.txt
-=======
 ENV/
 env.bak/
 venv.bak/
->>>>>>> ab51fb5e
 
 # Archivos de IDE
 .vscode/
@@ -27,11 +21,6 @@
 .DS_Store
 Thumbs.db
 
-<<<<<<< HEAD
-# Archivos de Git
-.git/
-.gitignore
-=======
 # Logs
 *.log
 logs/
@@ -48,7 +37,7 @@
 # Archivos de base de datos
 *.db
 *.sqlite3
->>>>>>> ab51fb5e
+
 
 # Archivos de Git
 .git/
@@ -63,7 +52,7 @@
 README.md
 *.md
 
-<<<<<<< HEAD
+
 # Archivos de logs
 *.log
 
@@ -78,7 +67,7 @@
 # Archivos de configuración local
 .env
 .env.local 
-=======
+
 # Archivos de pruebas
 tests/
 test_*
@@ -91,4 +80,3 @@
 # Archivos de uploads (se crearán en runtime)
 uploads/*
 !uploads/.gitkeep 
->>>>>>> ab51fb5e
